from typing import List, Dict


class PESUAcademyConstants:
    DEFAULT_FIELDS: List[str] = [
        "name",
        "prn",
        "srn",
        "program",
        "branch_short_code",
        "branch",
        "semester",
        "section",
        "email",
        "phone",
        "campus_code",
        "campus",
        "class",
        "cycle",
        "department",
        "institute_name",
    ]

    BRANCH_SHORT_CODES: Dict[str, str] = {
        "Computer Science and Engineering": "CSE",
        "Computer Science and Engineering (AI&ML)": "CSE (AI&ML)",
        "Electronics and Communication Engineering": "ECE",
        "Mechanical Engineering": "ME",
        "Electrical and Electronics Engineering": "EEE",
        "Civil Engineering": "CE",
        "Biotechnology": "BT",
        "Bachelor of Computer Applications": "BCA",
<<<<<<< HEAD
        "BA LLB Hons": "BA LLB",
=======
        "Psychology": "Psychology",
>>>>>>> 0760e1e9
    }<|MERGE_RESOLUTION|>--- conflicted
+++ resolved
@@ -30,9 +30,6 @@
         "Civil Engineering": "CE",
         "Biotechnology": "BT",
         "Bachelor of Computer Applications": "BCA",
-<<<<<<< HEAD
         "BA LLB Hons": "BA LLB",
-=======
         "Psychology": "Psychology",
->>>>>>> 0760e1e9
     }