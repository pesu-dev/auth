--- conflicted
+++ resolved
@@ -6,13 +6,8 @@
 import pytz
 import uvicorn
 from contextlib import asynccontextmanager
-<<<<<<< HEAD
-from fastapi import FastAPI
+from fastapi import FastAPI, BackgroundTasks
 from fastapi.responses import HTMLResponse, JSONResponse, RedirectResponse
-=======
-from fastapi import FastAPI, BackgroundTasks
-from fastapi.responses import HTMLResponse, JSONResponse
->>>>>>> ca16497a
 from pydantic import ValidationError
 from app.pesu import PESUAcademy
 from app.models import ResponseModel, RequestModel
@@ -56,8 +51,6 @@
     """
     Lifespan event handler for startup and shutdown events.
     """
-<<<<<<< HEAD
-=======
     # Startup
     # Cache the README.html file
     global README_HTML_CACHE
@@ -79,7 +72,6 @@
     refresh_task = asyncio.create_task(_csrf_token_refresh_loop())
     logging.info("Started the unauthenticated CSRF token refresh background task.")
 
->>>>>>> ca16497a
     yield
 
     # Shutdown
@@ -165,29 +157,13 @@
     logging.debug("Health check requested.")
     return {"status": "ok"}
 
+
 @app.get("/readme", response_class=HTMLResponse, tags=["Documentation"])
 async def readme():
-<<<<<<< HEAD
     """Redirect to the PESUAuth GitHub Repository"""
-=======
-    """Serve the rendered README.md as HTML."""
-    try:
-        global README_HTML_CACHE
-        if not README_HTML_CACHE:
-            logging.warning("README.html does not exist. Regenerating...")
-            README_HTML_CACHE = await util.convert_readme_to_html()
-        logging.debug("Serving README.html from cache.")
-        return HTMLResponse(
-            status_code=200,
-            content=README_HTML_CACHE,
-            headers={"Cache-Control": "public, max-age=86400"},
-        )
-    except Exception:
-        logging.exception("Could not render README.html. Returning an Internal Server Error.")
-        raise Exception("Internal Server Error. Please try again later.")
->>>>>>> ca16497a
 
     return RedirectResponse("https://github.com/pesu-dev/auth")
+
 
 @app.post("/authenticate", response_model=ResponseModel, tags=["Authentication"])
 async def authenticate(payload: RequestModel, background_tasks: BackgroundTasks):
